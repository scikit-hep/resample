"""
Various empirical functions.

Empirical means they are based on the original data sample instead of a parameteric
density function.
"""
from typing import Callable, Sequence

import numpy as np
<<<<<<< HEAD
from scipy.interpolate import interp1d

from resample.jackknife import jackknife


def cdf_gen(sample: Sequence) -> Callable:
=======

from resample.jackknife import jackknife as _jackknife


def cdf_fn(sample: Sequence) -> Callable:
>>>>>>> dcada16d
    """
    Return the empirical distribution function for the given sample.

    Parameters
    ----------
    sample : array-like
        Sample.

    Returns
    -------
    callable
        Empirical distribution function.
    """
    sample = np.sort(sample)
    n = len(sample)
    return lambda x: np.searchsorted(sample, x, side="right", sorter=None) / n


<<<<<<< HEAD
def quantile_function_gen(sample: Sequence) -> Callable:
=======
def quantile_fn(sample: Sequence) -> Callable:
>>>>>>> dcada16d
    """
    Return the empirical quantile function for the given sample.

    Parameters
    ----------
    sample : array-like
        Sample.

    Returns
    -------
    callable
        Empirical quantile function.
    """
    sample = np.sort(sample)
    n = len(sample)

    def quant(p):
<<<<<<< HEAD
        if not 0 <= p <= 1:
            raise ValueError("Argument must be between zero and one")
        if p < 1 / n:
            # TODO: How to handle this case?
            return sample[0]
        return interp1d(prob, sample)(p)
=======
        ndim = np.ndim(p)
        p = np.atleast_1d(p)
        result = np.empty(len(p))
        valid = (0 <= p) & (p <= 1)
        idx = np.maximum(np.ceil(p[valid] * n).astype(np.int) - 1, 0)
        result[valid] = sample[idx]
        result[~valid] = np.nan
        if ndim == 0:
            return result[0]
        return result
>>>>>>> dcada16d

    return quant


def influence(fn: Callable, sample: Sequence) -> np.ndarray:
    """
    Calculate the empirical influence function for a given sample and estimator
    using the jackknife method.

    Parameters
    ----------
    fn : callable
        Estimator. Can be any mapping ℝⁿ → ℝᵏ, where n is the sample size
        and k is the length of the output array.
    sample : array-like
        Sample. Must be one-dimensional.

    Returns
    -------
    ndarray
        Empirical influence values.
    """
    n = len(sample)
    return (n - 1) * (fn(sample) - jackknife(fn, sample))<|MERGE_RESOLUTION|>--- conflicted
+++ resolved
@@ -7,20 +7,11 @@
 from typing import Callable, Sequence
 
 import numpy as np
-<<<<<<< HEAD
-from scipy.interpolate import interp1d
 
 from resample.jackknife import jackknife
 
 
 def cdf_gen(sample: Sequence) -> Callable:
-=======
-
-from resample.jackknife import jackknife as _jackknife
-
-
-def cdf_fn(sample: Sequence) -> Callable:
->>>>>>> dcada16d
     """
     Return the empirical distribution function for the given sample.
 
@@ -39,11 +30,7 @@
     return lambda x: np.searchsorted(sample, x, side="right", sorter=None) / n
 
 
-<<<<<<< HEAD
 def quantile_function_gen(sample: Sequence) -> Callable:
-=======
-def quantile_fn(sample: Sequence) -> Callable:
->>>>>>> dcada16d
     """
     Return the empirical quantile function for the given sample.
 
@@ -61,14 +48,6 @@
     n = len(sample)
 
     def quant(p):
-<<<<<<< HEAD
-        if not 0 <= p <= 1:
-            raise ValueError("Argument must be between zero and one")
-        if p < 1 / n:
-            # TODO: How to handle this case?
-            return sample[0]
-        return interp1d(prob, sample)(p)
-=======
         ndim = np.ndim(p)
         p = np.atleast_1d(p)
         result = np.empty(len(p))
@@ -79,7 +58,6 @@
         if ndim == 0:
             return result[0]
         return result
->>>>>>> dcada16d
 
     return quant
 
