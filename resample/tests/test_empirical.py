--- conflicted
+++ resolved
@@ -1,18 +1,10 @@
 import numpy as np
-<<<<<<< HEAD
+from numpy.testing import assert_equal
 import pytest
-=======
-from numpy.testing import assert_equal
->>>>>>> dcada16d
 
 from resample.empirical import cdf_gen, influence, quantile_function_gen
 
 
-<<<<<<< HEAD
-def test_cdf_increasing():
-    x = np.random.randn(100)
-    cdf = cdf_gen(x)
-=======
 # high-quality platform-independent reproducible sequence of pseudo-random numbers
 @pytest.fixture
 def rng():
@@ -21,8 +13,7 @@
 
 def test_cdf_increasing(rng):
     x = rng.normal(size=100)
-    cdf = cdf_fn(x)
->>>>>>> dcada16d
+    cdf = cdf_gen(x)
     result = [cdf(s) for s in np.linspace(x.min(), x.max(), 100)]
     assert np.all(np.diff(result) >= 0)
 
@@ -43,7 +34,7 @@
 
 def test_cdf_on_array():
     x = np.arange(4)
-    cdf = cdf_fn(x)
+    cdf = cdf_gen(x)
     assert_equal(cdf(x), (x + 1) / len(x))
     assert_equal(cdf(x + 1e-10), (x + 1) / len(x))
     assert_equal(cdf(x - 1e-10), x / len(x))
@@ -59,29 +50,21 @@
 
 def test_quantile_on_array():
     x = np.arange(4)
-    q = quantile_fn(x)
+    q = quantile_function_gen(x)
     prob = (x + 1) / len(x)
     assert_equal(q(prob), x)
 
 
 def test_quantile_is_inverse_of_cdf(rng):
     x = rng.normal(size=30)
-    y = cdf_fn(x)(x)
-    assert_equal(quantile_fn(x)(y), x)
+    y = cdf_gen(x)(x)
+    assert_equal(quantile_function_gen(x)(y), x)
 
 
 @pytest.mark.parametrize("arg", [-1, 1.5])
-<<<<<<< HEAD
-def test_quantile_out_of_bounds_raises(arg):
+def test_quantile_out_of_bounds_is_nan(arg):
     q = quantile_function_gen(np.array([0, 1, 2, 3]))
-    msg = "Argument must be between zero and one"
-    with pytest.raises(ValueError, match=msg):
-        q(arg)
-=======
-def test_quantile_out_of_bounds_is_nan(arg):
-    q = quantile_fn(np.array([0, 1, 2, 3]))
     assert np.isnan(q(arg))
->>>>>>> dcada16d
 
 
 def test_influence_shape():
