name: Code formatting

on:
  push:
    branches: [ master ]
  pull_request:
    branches: [ master ]

jobs:
  style:

    runs-on: ubuntu-latest

    steps:
    - uses: actions/checkout@v2
    - name: Set up Python
      uses: actions/setup-python@v2
      with:
        python-version: 3.8
    - name: Install dependencies
      run: |
        python -m pip install --upgrade pip
        pip install -r requirements.txt
        pip install black flake8 isort mypy
    - name: Format
<<<<<<< HEAD
      run: black --check resample
    - name: Lint
      run: flake8 resample
    - name: Check imports
      run: isort --recursive --check-only resample
    - name: Type check
      run: mypy resample
=======
      run: black --check ./src/resample
    - name: Lint
      run: flake8 ./src/resample
    - name: Type check
      run: mypy ./src/resample
>>>>>>> 32470755
<|MERGE_RESOLUTION|>--- conflicted
+++ resolved
@@ -23,18 +23,10 @@
         pip install -r requirements.txt
         pip install black flake8 isort mypy
     - name: Format
-<<<<<<< HEAD
-      run: black --check resample
-    - name: Lint
-      run: flake8 resample
-    - name: Check imports
-      run: isort --recursive --check-only resample
-    - name: Type check
-      run: mypy resample
-=======
       run: black --check ./src/resample
     - name: Lint
       run: flake8 ./src/resample
+    - name: Check imports
+      run: isort --recursive --check-only ./src/resample
     - name: Type check
-      run: mypy ./src/resample
->>>>>>> 32470755
+      run: mypy ./src/resample